--- conflicted
+++ resolved
@@ -74,11 +74,7 @@
 	}];
 }
 
-<<<<<<< HEAD
-- (instancetype)bind:(id (^)(id value, BOOL *stop))block {
-=======
 - (instancetype)bind:(RACStreamBindBlock (^)(void))block {
->>>>>>> 3a7f1daf
 	NSParameterAssert(block != NULL);
 
 	/*
@@ -92,9 +88,10 @@
 	 * 
 	 * If any signal sends an error at any point, send that to the subscriber.
 	 */
-<<<<<<< HEAD
 
 	return [RACSignal createSignal:^(id<RACSubscriber> subscriber) {
+		RACStreamBindBlock bindingBlock = block();
+
 		NSMutableArray *signals = [NSMutableArray arrayWithObject:self];
 		NSMutableArray *disposables = [NSMutableArray array];
 
@@ -147,72 +144,10 @@
 			if (stopBinding) return;
 			
 			BOOL stop = NO;
-			id<RACSignal> signal = block(x, &stop);
+			id<RACSignal> signal = bindingBlock(x, &stop);
 
 			if (signal != nil) addSignal(signal);
 
-=======
-
-	return [RACSignal createSignal:^(id<RACSubscriber> subscriber) {
-		RACStreamBindBlock bindingBlock = block();
-
-		NSMutableArray *signals = [NSMutableArray arrayWithObject:self];
-		NSMutableArray *disposables = [NSMutableArray array];
-
-		// Works around the issue described in #94 by making sure -bind: doesn't
-		// send more values than it should. This doesn't help the subscription
-		// actually terminate properly, though.
-		__block volatile uint32_t stopBinding = 0;
-
-		void (^disposeAll)(void) = ^{
-			OSAtomicOr32Barrier(1, &stopBinding);
-
-			@synchronized (disposables) {
-				[disposables makeObjectsPerformSelector:@selector(dispose)];
-			}
-		};
-
-		void (^completeSignal)(id<RACSignal>) = ^(id<RACSignal> signal) {
-			@synchronized (signals) {
-				[signals removeObject:signal];
-
-				if (signals.count == 0) {
-					[subscriber sendCompleted];
-					[disposables makeObjectsPerformSelector:@selector(dispose)];
-				}
-			}
-		};
-
-		void (^addSignal)(id<RACSignal>) = ^(id<RACSignal> signal) {
-			@synchronized (signals) {
-				[signals addObject:signal];
-			}
-
-			RACDisposable *disposable = [signal subscribeNext:^(id x) {
-				[subscriber sendNext:x];
-			} error:^(NSError *error) {
-				disposeAll();
-				[subscriber sendError:error];
-			} completed:^{
-				completeSignal(signal);
-			}];
-
-			if (disposable != nil) {
-				@synchronized (disposables) {
-					[disposables addObject:disposable];
-				}
-			}
-		};
-
-		RACDisposable *bindingDisposable = [self subscribeNext:^(id x) {
-			if (stopBinding) return;
-			
-			BOOL stop = NO;
-			id<RACSignal> signal = bindingBlock(x, &stop);
-
-			if (signal != nil) addSignal(signal);
-
->>>>>>> 3a7f1daf
 			if (signal == nil || stop) {
 				OSAtomicOr32Barrier(1, &stopBinding);
 				completeSignal(self);
