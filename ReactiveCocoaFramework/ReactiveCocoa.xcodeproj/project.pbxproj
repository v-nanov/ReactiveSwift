--- conflicted
+++ resolved
@@ -22,73 +22,6 @@
 		1860F43C177C91B500C7B3C9 /* InfoPlist.strings in Resources */ = {isa = PBXBuildFile; fileRef = 1860F43A177C91B500C7B3C9 /* InfoPlist.strings */; };
 		1860F44F177C958300C7B3C9 /* UITextFieldRACSupportSpec.m in Sources */ = {isa = PBXBuildFile; fileRef = D0C55CD817758A73008CDDCA /* UITextFieldRACSupportSpec.m */; };
 		1860F450177C958900C7B3C9 /* UITextViewRACSupportSpec.m in Sources */ = {isa = PBXBuildFile; fileRef = D0C55CDE17758C2A008CDDCA /* UITextViewRACSupportSpec.m */; };
-<<<<<<< HEAD
-		1860F465177C9A2F00C7B3C9 /* RACSubscriber.m in Sources */ = {isa = PBXBuildFile; fileRef = 88CDF7FB150019CA00163A9F /* RACSubscriber.m */; };
-		1860F466177C9A2F00C7B3C9 /* RACPassthroughSubscriber.m in Sources */ = {isa = PBXBuildFile; fileRef = D0A0E22D176A8CD6007273ED /* RACPassthroughSubscriber.m */; };
-		1860F467177C9A2F00C7B3C9 /* RACBlockTrampoline.m in Sources */ = {isa = PBXBuildFile; fileRef = 888439A21634E10D00DED0DB /* RACBlockTrampoline.m */; };
-		1860F468177C9A2F00C7B3C9 /* RACUnit.m in Sources */ = {isa = PBXBuildFile; fileRef = 881B37CB152260BF0079220B /* RACUnit.m */; };
-		1860F469177C9A2F00C7B3C9 /* RACTuple.m in Sources */ = {isa = PBXBuildFile; fileRef = 88B76F8D153726B00053EAE2 /* RACTuple.m */; };
-		1860F46A177C9A2F00C7B3C9 /* RACBacktrace.m in Sources */ = {isa = PBXBuildFile; fileRef = D0DFBCCD15DD6D40009DADB3 /* RACBacktrace.m */; };
-		1860F46B177C9A2F00C7B3C9 /* RACSubscriptingAssignmentTrampoline.m in Sources */ = {isa = PBXBuildFile; fileRef = 88FC735416114F9C00F8A774 /* RACSubscriptingAssignmentTrampoline.m */; };
-		1860F46C177C9A2F00C7B3C9 /* NSObject+RACDeallocating.m in Sources */ = {isa = PBXBuildFile; fileRef = 6E58405416F22D7500F588A6 /* NSObject+RACDeallocating.m */; };
-		1860F46D177C9A2F00C7B3C9 /* NSObject+RACLifting.m in Sources */ = {isa = PBXBuildFile; fileRef = 886CEAE1163DE942007632D1 /* NSObject+RACLifting.m */; };
-		1860F46E177C9A2F00C7B3C9 /* NSInvocation+RACTypeParsing.m in Sources */ = {isa = PBXBuildFile; fileRef = 887ACDA6165878A7009190AD /* NSInvocation+RACTypeParsing.m */; };
-		1860F46F177C9A2F00C7B3C9 /* RACStream.m in Sources */ = {isa = PBXBuildFile; fileRef = D0D487001642550100DD7605 /* RACStream.m */; };
-		1860F470177C9A3200C7B3C9 /* RACSignal.m in Sources */ = {isa = PBXBuildFile; fileRef = 88977C3D1512914A00A09EC5 /* RACSignal.m */; };
-		1860F471177C9A3200C7B3C9 /* RACSignal+Operations.m in Sources */ = {isa = PBXBuildFile; fileRef = D0D910CD15F915BD00AD2DDA /* RACSignal+Operations.m */; };
-		1860F472177C9A3200C7B3C9 /* RACEvent.m in Sources */ = {isa = PBXBuildFile; fileRef = D077A16C169B740200057BB1 /* RACEvent.m */; };
-		1860F473177C9A3200C7B3C9 /* RACMulticastConnection.m in Sources */ = {isa = PBXBuildFile; fileRef = 88C5A025169246140045EF05 /* RACMulticastConnection.m */; };
-		1860F474177C9A3200C7B3C9 /* RACGroupedSignal.m in Sources */ = {isa = PBXBuildFile; fileRef = 886F70291551CF920045D68B /* RACGroupedSignal.m */; };
-		1860F475177C9A3800C7B3C9 /* RACSubject.m in Sources */ = {isa = PBXBuildFile; fileRef = 880B9175150B09190008488E /* RACSubject.m */; };
-		1860F476177C9A3800C7B3C9 /* RACReplaySubject.m in Sources */ = {isa = PBXBuildFile; fileRef = 88D4AB3D1510F6C30011494F /* RACReplaySubject.m */; };
-		1860F477177C9A3800C7B3C9 /* RACBehaviorSubject.m in Sources */ = {isa = PBXBuildFile; fileRef = 883A84D91513964B006DB4C7 /* RACBehaviorSubject.m */; };
-		1860F478177C9A3E00C7B3C9 /* RACDisposable.m in Sources */ = {isa = PBXBuildFile; fileRef = 883A84DE1513B5EC006DB4C7 /* RACDisposable.m */; };
-		1860F479177C9A3E00C7B3C9 /* RACScopedDisposable.m in Sources */ = {isa = PBXBuildFile; fileRef = 884476E3152367D100958F44 /* RACScopedDisposable.m */; };
-		1860F47A177C9A3E00C7B3C9 /* RACCompoundDisposable.m in Sources */ = {isa = PBXBuildFile; fileRef = 881E86A11669304700667F7B /* RACCompoundDisposable.m */; };
-		1860F47B177C9A4400C7B3C9 /* RACCommand.m in Sources */ = {isa = PBXBuildFile; fileRef = 882093EA1501E6EE00796685 /* RACCommand.m */; };
-		1860F47C177C9A5300C7B3C9 /* RACSequence.m in Sources */ = {isa = PBXBuildFile; fileRef = D0E967681641EF9C00FCFF06 /* RACSequence.m */; };
-		1860F47D177C9A5300C7B3C9 /* RACArraySequence.m in Sources */ = {isa = PBXBuildFile; fileRef = D0E967621641EF9C00FCFF06 /* RACArraySequence.m */; };
-		1860F47E177C9A5300C7B3C9 /* RACDynamicSequence.m in Sources */ = {isa = PBXBuildFile; fileRef = D0E967641641EF9C00FCFF06 /* RACDynamicSequence.m */; };
-		1860F47F177C9A5300C7B3C9 /* RACEagerSequence.m in Sources */ = {isa = PBXBuildFile; fileRef = 5F9743F61694A2460024EB82 /* RACEagerSequence.m */; };
-		1860F480177C9A5300C7B3C9 /* RACEmptySequence.m in Sources */ = {isa = PBXBuildFile; fileRef = D0E967661641EF9C00FCFF06 /* RACEmptySequence.m */; };
-		1860F481177C9A5300C7B3C9 /* RACStringSequence.m in Sources */ = {isa = PBXBuildFile; fileRef = D0E9676A1641EF9C00FCFF06 /* RACStringSequence.m */; };
-		1860F482177C9A5300C7B3C9 /* RACSignalSequence.m in Sources */ = {isa = PBXBuildFile; fileRef = D0EE284A164D906B006954A4 /* RACSignalSequence.m */; };
-		1860F483177C9A5300C7B3C9 /* RACTupleSequence.m in Sources */ = {isa = PBXBuildFile; fileRef = D0307EDC1731AAE100D83211 /* RACTupleSequence.m */; };
-		1860F484177C9A5300C7B3C9 /* RACUnarySequence.m in Sources */ = {isa = PBXBuildFile; fileRef = D07CD7151731BA3900DE2394 /* RACUnarySequence.m */; };
-		1860F485177C9A5700C7B3C9 /* RACScheduler.m in Sources */ = {isa = PBXBuildFile; fileRef = 88E2C6B3153C771C00C7493C /* RACScheduler.m */; };
-		1860F486177C9A5700C7B3C9 /* RACQueueScheduler.m in Sources */ = {isa = PBXBuildFile; fileRef = 881E87AB16695C5600667F7B /* RACQueueScheduler.m */; };
-		1860F487177C9A5700C7B3C9 /* RACTargetQueueScheduler.m in Sources */ = {isa = PBXBuildFile; fileRef = 882D071817614FA7009EDA69 /* RACTargetQueueScheduler.m */; };
-		1860F488177C9A5700C7B3C9 /* RACImmediateScheduler.m in Sources */ = {isa = PBXBuildFile; fileRef = 881E87B116695EDF00667F7B /* RACImmediateScheduler.m */; };
-		1860F489177C9A5700C7B3C9 /* RACSubscriptionScheduler.m in Sources */ = {isa = PBXBuildFile; fileRef = 881E87C31669636000667F7B /* RACSubscriptionScheduler.m */; };
-		1860F48A177C9A5C00C7B3C9 /* NSArray+RACSequenceAdditions.m in Sources */ = {isa = PBXBuildFile; fileRef = D0E967581641EF9C00FCFF06 /* NSArray+RACSequenceAdditions.m */; };
-		1860F48B177C9A5C00C7B3C9 /* NSDictionary+RACSequenceAdditions.m in Sources */ = {isa = PBXBuildFile; fileRef = D0E9675A1641EF9C00FCFF06 /* NSDictionary+RACSequenceAdditions.m */; };
-		1860F48C177C9A5C00C7B3C9 /* NSEnumerator+RACSequenceAdditions.m in Sources */ = {isa = PBXBuildFile; fileRef = 5F773DE9169B46670023069D /* NSEnumerator+RACSequenceAdditions.m */; };
-		1860F48D177C9A5D00C7B3C9 /* NSObject+RACDescription.m in Sources */ = {isa = PBXBuildFile; fileRef = D0D243B61741FA0E004359C6 /* NSObject+RACDescription.m */; };
-		1860F48E177C9A5D00C7B3C9 /* NSObject+RACSelectorSignal.m in Sources */ = {isa = PBXBuildFile; fileRef = 880D7A5916F7B351004A3361 /* NSObject+RACSelectorSignal.m */; };
-		1860F48F177C9A5D00C7B3C9 /* NSOrderedSet+RACSequenceAdditions.m in Sources */ = {isa = PBXBuildFile; fileRef = D0E9675C1641EF9C00FCFF06 /* NSOrderedSet+RACSequenceAdditions.m */; };
-		1860F490177C9A5D00C7B3C9 /* NSSet+RACSequenceAdditions.m in Sources */ = {isa = PBXBuildFile; fileRef = D0E9675E1641EF9C00FCFF06 /* NSSet+RACSequenceAdditions.m */; };
-		1860F491177C9A5D00C7B3C9 /* NSString+RACSequenceAdditions.m in Sources */ = {isa = PBXBuildFile; fileRef = D0E967601641EF9C00FCFF06 /* NSString+RACSequenceAdditions.m */; };
-		1860F492177C9A6100C7B3C9 /* RACDelegateProxy.m in Sources */ = {isa = PBXBuildFile; fileRef = A1FCC3771567DED0008C9686 /* RACDelegateProxy.m */; };
-		1860F493177C9A6100C7B3C9 /* UIBarButtonItem+RACCommandSupport.m in Sources */ = {isa = PBXBuildFile; fileRef = 27A887C81703DB4F00040001 /* UIBarButtonItem+RACCommandSupport.m */; };
-		1860F494177C9A6100C7B3C9 /* UIButton+RACCommandSupport.m in Sources */ = {isa = PBXBuildFile; fileRef = 5EE9A7921760D61300EAF5A2 /* UIButton+RACCommandSupport.m */; };
-		1860F495177C9A6100C7B3C9 /* UIControl+RACSignalSupport.m in Sources */ = {isa = PBXBuildFile; fileRef = 88F44260153DC0450097B4C3 /* UIControl+RACSignalSupport.m */; };
-		1860F496177C9A6100C7B3C9 /* UIGestureRecognizer+RACSignalSupport.m in Sources */ = {isa = PBXBuildFile; fileRef = 1EC06B16173CB04000365258 /* UIGestureRecognizer+RACSignalSupport.m */; };
-		1860F497177C9A6100C7B3C9 /* UITextField+RACSignalSupport.m in Sources */ = {isa = PBXBuildFile; fileRef = 88F44265153DCAC50097B4C3 /* UITextField+RACSignalSupport.m */; };
-		1860F498177C9A6100C7B3C9 /* UITextView+RACSignalSupport.m in Sources */ = {isa = PBXBuildFile; fileRef = A1FCC27315666AA3008C9686 /* UITextView+RACSignalSupport.m */; };
-		1860F49A177C9A7D00C7B3C9 /* RACBinding.m in Sources */ = {isa = PBXBuildFile; fileRef = 5F6FE8521692568A00A8D7A6 /* RACBinding.m */; };
-		1860F49B177C9A7D00C7B3C9 /* RACKVOBinding.m in Sources */ = {isa = PBXBuildFile; fileRef = 5F45A884168CFA3E00B58A2B /* RACKVOBinding.m */; };
-		1860F49D177C9A7D00C7B3C9 /* NSObject+RACKVOWrapper.m in Sources */ = {isa = PBXBuildFile; fileRef = 88CDF82915008BB900163A9F /* NSObject+RACKVOWrapper.m */; };
-		1860F49E177C9A7D00C7B3C9 /* NSString+RACKeyPathUtilities.m in Sources */ = {isa = PBXBuildFile; fileRef = 5FDC35021736F54700792E52 /* NSString+RACKeyPathUtilities.m */; };
-		1860F49F177C9A7D00C7B3C9 /* RACKVOTrampoline.m in Sources */ = {isa = PBXBuildFile; fileRef = 8837EA1516A5A33300FC3CDF /* RACKVOTrampoline.m */; };
-		1860F4A0177C9A7D00C7B3C9 /* NSObject+RACPropertySubscribing.m in Sources */ = {isa = PBXBuildFile; fileRef = 886678701518DCD800DE77EC /* NSObject+RACPropertySubscribing.m */; };
-		1860F4A2177C9A8700C7B3C9 /* RACValueTransformer.m in Sources */ = {isa = PBXBuildFile; fileRef = 88DA309615071CBA00C19D0F /* RACValueTransformer.m */; };
-		1860F4A3177C9AC100C7B3C9 /* RACObjCRuntime.m in Sources */ = {isa = PBXBuildFile; fileRef = A1FCC371156754A7008C9686 /* RACObjCRuntime.m */; settings = {COMPILER_FLAGS = "-fno-objc-arc"; }; };
-		1860F4A4177C9ACD00C7B3C9 /* NSData+RACSupport.m in Sources */ = {isa = PBXBuildFile; fileRef = 88442C8816090C1500636B49 /* NSData+RACSupport.m */; };
-		1860F4A5177C9ACD00C7B3C9 /* NSFileHandle+RACSupport.m in Sources */ = {isa = PBXBuildFile; fileRef = 88442C8A16090C1500636B49 /* NSFileHandle+RACSupport.m */; };
-		1860F4A6177C9ACD00C7B3C9 /* NSNotificationCenter+RACSupport.m in Sources */ = {isa = PBXBuildFile; fileRef = 88442C8C16090C1500636B49 /* NSNotificationCenter+RACSupport.m */; };
-		1860F4A7177C9ACD00C7B3C9 /* NSString+RACSupport.m in Sources */ = {isa = PBXBuildFile; fileRef = 88442C8E16090C1500636B49 /* NSString+RACSupport.m */; };
-=======
->>>>>>> c09ffa21
 		1E893381171647A5009071B0 /* NSObjectRACPropertySubscribingExamples.m in Sources */ = {isa = PBXBuildFile; fileRef = 1E893380171647A5009071B0 /* NSObjectRACPropertySubscribingExamples.m */; };
 		1EC06B17173CB04000365258 /* UIGestureRecognizer+RACSignalSupport.h in Headers */ = {isa = PBXBuildFile; fileRef = 1EC06B15173CB04000365258 /* UIGestureRecognizer+RACSignalSupport.h */; settings = {ATTRIBUTES = (Public, ); }; };
 		1EC06B18173CB04000365258 /* UIGestureRecognizer+RACSignalSupport.m in Sources */ = {isa = PBXBuildFile; fileRef = 1EC06B16173CB04000365258 /* UIGestureRecognizer+RACSignalSupport.m */; };
@@ -1210,17 +1143,7 @@
 				88442A331608A9AD00636B49 /* RACTestObject.m */,
 				D02221611678910900DBD031 /* RACTupleSpec.m */,
 				8803C010166732BA00C36839 /* RACSchedulerSpec.m */,
-<<<<<<< HEAD
-=======
-				88302C2D1762C180003633BD /* RACTargetQueueSchedulerSpec.m */,
-				88302BFB1762A9E6003633BD /* RACTestExampleScheduler.h */,
-				88302BFC1762A9E6003633BD /* RACTestExampleScheduler.m */,
-				880D7A6516F7BB1A004A3361 /* NSObjectRACSelectorSignalSpec.m */,
-				880D7A6716F7BCC7004A3361 /* RACSubclassObject.h */,
-				880D7A6816F7BCC7004A3361 /* RACSubclassObject.m */,
-				D0A0E225176A84DA007273ED /* RACDisposableSpec.m */,
 				D028DB7C179E591E00D1042F /* RACSerialDisposableSpec.m */,
->>>>>>> c09ffa21
 			);
 			path = ReactiveCocoaTests;
 			sourceTree = "<group>";
@@ -1939,73 +1862,6 @@
 			files = (
 				1860F420177C91B500C7B3C9 /* main.m in Sources */,
 				1860F424177C91B500C7B3C9 /* RACAppDelegate.m in Sources */,
-<<<<<<< HEAD
-				1860F465177C9A2F00C7B3C9 /* RACSubscriber.m in Sources */,
-				1860F466177C9A2F00C7B3C9 /* RACPassthroughSubscriber.m in Sources */,
-				1860F467177C9A2F00C7B3C9 /* RACBlockTrampoline.m in Sources */,
-				1860F468177C9A2F00C7B3C9 /* RACUnit.m in Sources */,
-				1860F469177C9A2F00C7B3C9 /* RACTuple.m in Sources */,
-				1860F46A177C9A2F00C7B3C9 /* RACBacktrace.m in Sources */,
-				1860F46B177C9A2F00C7B3C9 /* RACSubscriptingAssignmentTrampoline.m in Sources */,
-				1860F46C177C9A2F00C7B3C9 /* NSObject+RACDeallocating.m in Sources */,
-				1860F46D177C9A2F00C7B3C9 /* NSObject+RACLifting.m in Sources */,
-				1860F46E177C9A2F00C7B3C9 /* NSInvocation+RACTypeParsing.m in Sources */,
-				1860F46F177C9A2F00C7B3C9 /* RACStream.m in Sources */,
-				1860F470177C9A3200C7B3C9 /* RACSignal.m in Sources */,
-				1860F471177C9A3200C7B3C9 /* RACSignal+Operations.m in Sources */,
-				1860F472177C9A3200C7B3C9 /* RACEvent.m in Sources */,
-				1860F473177C9A3200C7B3C9 /* RACMulticastConnection.m in Sources */,
-				1860F474177C9A3200C7B3C9 /* RACGroupedSignal.m in Sources */,
-				1860F475177C9A3800C7B3C9 /* RACSubject.m in Sources */,
-				1860F476177C9A3800C7B3C9 /* RACReplaySubject.m in Sources */,
-				1860F477177C9A3800C7B3C9 /* RACBehaviorSubject.m in Sources */,
-				1860F478177C9A3E00C7B3C9 /* RACDisposable.m in Sources */,
-				1860F479177C9A3E00C7B3C9 /* RACScopedDisposable.m in Sources */,
-				1860F47A177C9A3E00C7B3C9 /* RACCompoundDisposable.m in Sources */,
-				1860F47B177C9A4400C7B3C9 /* RACCommand.m in Sources */,
-				1860F47C177C9A5300C7B3C9 /* RACSequence.m in Sources */,
-				1860F47D177C9A5300C7B3C9 /* RACArraySequence.m in Sources */,
-				1860F47E177C9A5300C7B3C9 /* RACDynamicSequence.m in Sources */,
-				1860F47F177C9A5300C7B3C9 /* RACEagerSequence.m in Sources */,
-				1860F480177C9A5300C7B3C9 /* RACEmptySequence.m in Sources */,
-				1860F481177C9A5300C7B3C9 /* RACStringSequence.m in Sources */,
-				1860F482177C9A5300C7B3C9 /* RACSignalSequence.m in Sources */,
-				1860F483177C9A5300C7B3C9 /* RACTupleSequence.m in Sources */,
-				1860F484177C9A5300C7B3C9 /* RACUnarySequence.m in Sources */,
-				1860F485177C9A5700C7B3C9 /* RACScheduler.m in Sources */,
-				1860F486177C9A5700C7B3C9 /* RACQueueScheduler.m in Sources */,
-				1860F487177C9A5700C7B3C9 /* RACTargetQueueScheduler.m in Sources */,
-				1860F488177C9A5700C7B3C9 /* RACImmediateScheduler.m in Sources */,
-				1860F489177C9A5700C7B3C9 /* RACSubscriptionScheduler.m in Sources */,
-				1860F48A177C9A5C00C7B3C9 /* NSArray+RACSequenceAdditions.m in Sources */,
-				1860F48B177C9A5C00C7B3C9 /* NSDictionary+RACSequenceAdditions.m in Sources */,
-				1860F48C177C9A5C00C7B3C9 /* NSEnumerator+RACSequenceAdditions.m in Sources */,
-				1860F48D177C9A5D00C7B3C9 /* NSObject+RACDescription.m in Sources */,
-				1860F48E177C9A5D00C7B3C9 /* NSObject+RACSelectorSignal.m in Sources */,
-				1860F48F177C9A5D00C7B3C9 /* NSOrderedSet+RACSequenceAdditions.m in Sources */,
-				1860F490177C9A5D00C7B3C9 /* NSSet+RACSequenceAdditions.m in Sources */,
-				1860F491177C9A5D00C7B3C9 /* NSString+RACSequenceAdditions.m in Sources */,
-				1860F492177C9A6100C7B3C9 /* RACDelegateProxy.m in Sources */,
-				1860F493177C9A6100C7B3C9 /* UIBarButtonItem+RACCommandSupport.m in Sources */,
-				1860F494177C9A6100C7B3C9 /* UIButton+RACCommandSupport.m in Sources */,
-				1860F495177C9A6100C7B3C9 /* UIControl+RACSignalSupport.m in Sources */,
-				1860F496177C9A6100C7B3C9 /* UIGestureRecognizer+RACSignalSupport.m in Sources */,
-				1860F497177C9A6100C7B3C9 /* UITextField+RACSignalSupport.m in Sources */,
-				1860F498177C9A6100C7B3C9 /* UITextView+RACSignalSupport.m in Sources */,
-				1860F49A177C9A7D00C7B3C9 /* RACBinding.m in Sources */,
-				1860F49B177C9A7D00C7B3C9 /* RACKVOBinding.m in Sources */,
-				1860F49D177C9A7D00C7B3C9 /* NSObject+RACKVOWrapper.m in Sources */,
-				1860F49E177C9A7D00C7B3C9 /* NSString+RACKeyPathUtilities.m in Sources */,
-				1860F49F177C9A7D00C7B3C9 /* RACKVOTrampoline.m in Sources */,
-				1860F4A0177C9A7D00C7B3C9 /* NSObject+RACPropertySubscribing.m in Sources */,
-				1860F4A2177C9A8700C7B3C9 /* RACValueTransformer.m in Sources */,
-				1860F4A3177C9AC100C7B3C9 /* RACObjCRuntime.m in Sources */,
-				1860F4A4177C9ACD00C7B3C9 /* NSData+RACSupport.m in Sources */,
-				1860F4A5177C9ACD00C7B3C9 /* NSFileHandle+RACSupport.m in Sources */,
-				1860F4A6177C9ACD00C7B3C9 /* NSNotificationCenter+RACSupport.m in Sources */,
-				1860F4A7177C9ACD00C7B3C9 /* NSString+RACSupport.m in Sources */,
-=======
->>>>>>> c09ffa21
 			);
 			runOnlyForDeploymentPostprocessing = 0;
 		};
@@ -2239,13 +2095,8 @@
 				881E87AF16695C5600667F7B /* RACQueueScheduler.m in Sources */,
 				881E87B516695EDF00667F7B /* RACImmediateScheduler.m in Sources */,
 				881E87C71669636000667F7B /* RACSubscriptionScheduler.m in Sources */,
-<<<<<<< HEAD
 				5F45A888168CFA3E00B58A2B /* RACKVOBinding.m in Sources */,
-=======
-				5F244774167E5EDE0062180C /* RACPropertySubject.m in Sources */,
 				D028DB77179E53CB00D1042F /* RACSerialDisposable.m in Sources */,
-				5F45A888168CFA3E00B58A2B /* RACObservablePropertySubject.m in Sources */,
->>>>>>> c09ffa21
 				5F6FE8561692568A00A8D7A6 /* RACBinding.m in Sources */,
 				88C5A027169246140045EF05 /* RACMulticastConnection.m in Sources */,
 				5F9743FA1694A2460024EB82 /* RACEagerSequence.m in Sources */,
