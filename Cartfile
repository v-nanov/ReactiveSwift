<<<<<<< HEAD
github "liscio/Result" "swift3"
=======
github "antitypical/Result" ~> 2.1.1
>>>>>>> 72d9ba6a
<|MERGE_RESOLUTION|>--- conflicted
+++ resolved
@@ -1,5 +1 @@
-<<<<<<< HEAD
-github "liscio/Result" "swift3"
-=======
-github "antitypical/Result" ~> 2.1.1
->>>>>>> 72d9ba6a
+github "liscio/Result" "swift3"